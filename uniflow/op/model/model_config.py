"""Model config module."""

from dataclasses import dataclass, field
from typing import Any, Dict


@dataclass
class ModelConfig:
    """Model Config Class."""

    model_name: str = "gpt-3.5-turbo-1106"
    model_server: str = "OpenAIModelServer"


@dataclass
class OpenAIModelConfig(ModelConfig):
    """OpenAI Model Config Class."""

    model_server: str = "OpenAIModelServer"
    num_call: int = 1
    temperature: float = 0.9
    response_format: Dict[str, str] = field(default_factory=lambda: {"type": "text"})


@dataclass
class AzureOpenAIModelConfig:
    """Azure OpenAI Model Config Class."""

    api_key: str
    api_version: str
    azure_endpoint: str
    model_name: str = "gpt-3.5-turbo-1106"
    model_server: str = "AzureOpenAIModelServer"
    num_call: int = 1
    temperature: float = 0.9
    response_format: Dict[str, str] = field(default_factory=lambda: {"type": "text"})


@dataclass
class HuggingfaceModelConfig(ModelConfig):
    """Huggingface Model Config Class."""

    model_name: str = "mistralai/Mistral-7B-Instruct-v0.1"
    batch_size: int = 1
    model_server: str = "HuggingfaceModelServer"
    load_in_4bit: bool = False
    load_in_8bit: bool = True


@dataclass
class LMQGModelConfig(ModelConfig):
    """LMQG Model Config Class."""

    model_name: str = "lmqg/t5-base-squad-qg-ae"
    batch_size: int = 1
    model_server: str = "LMQGModelServer"


@dataclass
class NougatModelConfig(ModelConfig):
    """Nougat Model Config Class."""

    model_name: str = "0.1.0-small"
    batch_size: int = 1
    model_server: str = "NougatModelServer"


@dataclass
class BedrockModelConfig:
    """Bedrock Model Config Class."""

<<<<<<< HEAD
    aws_region: str = "us-west-2"
=======
    aws_region: str
>>>>>>> 23c64e14
    aws_profile: str = "default"
    aws_access_key_id: str = ""
    aws_secret_access_key: str = ""
    aws_session_token: str = ""
    model_name: str = "anthropic.claude-v2"
    batch_size: int = 1
    model_server: str = "BedrockModelServer"
    # TODO: Need to consider the best approach for handling model arguments
    model_kwargs: Dict[str, Any] = field(default_factory=lambda: {})<|MERGE_RESOLUTION|>--- conflicted
+++ resolved
@@ -69,11 +69,7 @@
 class BedrockModelConfig:
     """Bedrock Model Config Class."""
 
-<<<<<<< HEAD
-    aws_region: str = "us-west-2"
-=======
     aws_region: str
->>>>>>> 23c64e14
     aws_profile: str = "default"
     aws_access_key_id: str = ""
     aws_secret_access_key: str = ""
