"""Extract, Transform and Pipeline config module."""

from dataclasses import dataclass, field
from typing import Dict, Optional

from uniflow import Context, GuidedPrompt
from uniflow.op.extract.split.constants import PARAGRAPH_SPLITTER
from uniflow.op.model.model_config import (
    HuggingfaceModelConfig,
    LMQGModelConfig,
    ModelConfig,
    NougatModelConfig,
    OpenAIModelConfig,
)

###########################################################
#                   All Extract Configs                   #
###########################################################


@dataclass
class ExtractConfig:
    """Extract Config Class."""

    flow_name: str
    num_thread: int = 1
    model_config: Optional[ModelConfig] = None
    splitter: Optional[str] = None


@dataclass
class ExtractTxtConfig(ExtractConfig):
    """Extract Txt Config Class."""

    flow_name: str = "ExtractTxtFlow"


@dataclass
class ExtractPDFConfig(ExtractConfig):
    """Nougat Config Class."""

    flow_name: str = "ExtractPDFFlow"
    model_config: ModelConfig = field(default_factory=NougatModelConfig())
    splitter: str = PARAGRAPH_SPLITTER


@dataclass
class ExtractMarkdownConfig(ExtractConfig):
    """Extract Markdown Config Class."""

    flow_name: str = "ExtractMarkdownFlow"


@dataclass
class ExtractIpynbConfig(ExtractConfig):
    """Extract ipynb Config Class."""

    flow_name: str = "ExtractIpynbFlow"


###########################################################
#                   All Transform Configs                 #
###########################################################


@dataclass
class TransformConfig:
    """Transform Base Config Class."""

    flow_name: str
    model_config: ModelConfig = field(default_factory=ModelConfig)
    num_thread: int = 1
    guided_prompt_template: GuidedPrompt = field(
        default_factory=lambda: GuidedPrompt(
            instruction="""Generate one question and its corresponding answer based on the last context in the last
    example. Follow the format of the examples below to include context, question, and answer in the response""",
            examples=[
                Context(
                    context="The quick brown fox jumps over the lazy black dog.",
                    question="What is the color of the fox?",
                    answer="brown.",
                ),
                Context(
                    context="The quick brown fox jumps over the lazy black dog.",
                    question="What is the color of the dog?",
                    answer="black.",
                ),
            ],
        )
    )


@dataclass
class TransformOpenAIConfig(TransformConfig):
    """Transform OpenAI Config Class."""

    flow_name: str = "TransformOpenAIFlow"
    model_config: ModelConfig = field(default_factory=OpenAIModelConfig())


@dataclass
class TransformHuggingFaceConfig(TransformConfig):
    """Transform Hugging Face Config Class."""

    flow_name: str = "TransformHuggingFaceFlow"
    model_config: ModelConfig = field(default_factory=HuggingfaceModelConfig())


@dataclass
class TransformLMQGConfig(TransformConfig):
    """Transform LMQG Config Class."""

    flow_name: str = "TransformLMQGFlow"
    guided_prompt_template: GuidedPrompt = field(
        default_factory=lambda: GuidedPrompt(instruction="", examples=[])
    )
    model_config: ModelConfig = field(default_factory=LMQGModelConfig())


@dataclass
class TransformCopyConfig(TransformConfig):
    """Transform Linear Config Class."""

    flow_name: str = "TransformCopyFlow"
    guided_prompt_template: GuidedPrompt = field(
        default_factory=lambda: GuidedPrompt(instruction="", examples=[])
    )
    model_config: ModelConfig = field(default_factory=lambda: {})


###########################################################
#                   All AutoRater Config                  #
###########################################################
@dataclass
class RaterConfig:
    """Rater Config Class."""

    flow_name: str
    model_config: ModelConfig = field(default_factory=ModelConfig)
    label2score: Dict[str, float] = field(default_factory=dict)
    guided_prompt_template: GuidedPrompt = field(default_factory=GuidedPrompt)
    num_thread: int = 1

    def __post_init__(self):
        """Post-initialization to perform label check."""
        # Add label to the end of instruction to help produce
        # more consistent response label.
        label_enforce_instruction_postfix = f" The response label should be one of the following: {str(list(self.label2score.keys()))}."
        if label_enforce_instruction_postfix not in str(
            self.guided_prompt_template.instruction
        ):
            self.guided_prompt_template.instruction += label_enforce_instruction_postfix

        incompatible_labels = self.check_labels()
        unexpected_labels = incompatible_labels["unexpected_labels"]
        missing_labels = incompatible_labels["missing_labels"]
        if unexpected_labels:
            raise ValueError(
                "Inconsistent labels found in guided_prompt_template examples, "
                f"example label {unexpected_labels} not in label2score has keys {list(self.label2score.keys())}",
            )
        if missing_labels:
            print(f"The label2score label {missing_labels} not in example label.")

    def check_labels(self) -> Dict[str, list]:
        """
        Check if every label in the guided_prompt_template's examples is a key in label2score.

        Returns:
            Dict: Incompatible Keys, fields:
                - 'missing_labels' (List[str]): labels in label2score but not in examples, this may cause performance lose.
                - 'unxpected_labels' (List[str]): labels in examples but not in label2score, this cause ValueError.
        """
        # TODO: Does label strictly match in upper/lower letter?
        example_labels = set()
        for example in self.guided_prompt_template.examples:
            example_labels.add(example.label)
        label2score_labels = set(self.label2score.keys())

        missing_labels = label2score_labels - example_labels
        unexpected_labels = example_labels - label2score_labels
        return {
            "missing_labels": list(missing_labels),
            "unexpected_labels": list(unexpected_labels),
        }


@dataclass
class RaterClassificationOpenAIGPT4Config(RaterConfig):
    """
    The configuration primarily focuses on setting up the parameters for utilizing GPT-4 to evaluate the 
    correctness of answers in relation to given questions and contexts.
    
    Attributes:
        flow_name (str): Name of the rating flow, default is "RaterFlow".
        model_config (ModelConfig): Configuration for the GPT-4 model. Includes model name ("gpt-4"),
                                    the server ("OpenAIModelServer"), number of calls (1), temperature (0.2),
                                    and the response format (plain text).
        label2score (Dict[str, float]): Mapping of labels to scores, default is {"Yes": 1.0, "No": 0.0}.
        guided_prompt_template (GuidedPrompt): Template for guided prompts used in rating. Includes instructions
                                               for rating, along with examples that detail the context, question,
                                               answer, label, and explanation for each case.
    """

    flow_name: str = "RaterFlow"
    model_config: ModelConfig = field(
        default_factory=lambda: OpenAIModelConfig(
            model_name="gpt-4",
            model_server="OpenAIModelServer",
            num_call=1,
            temperature=0.2,
            response_format={"type": "text"},
        )
    )
    label2score: Dict[str, float] = field(
        default_factory=lambda: {"Yes": 1.0, "No": 0.0}
    )
<<<<<<< HEAD
    guided_prompt_template: GuidedPrompt = GuidedPrompt(
        instruction="""
        # Task: Evaluate the appropriateness of a given answer based on a provided context and question.
        ## Input:
        1. context: A brief text containing key information.
        2. question: A query related to the context, testing knowledge that can be inferred or directly obtained from it.
        3. answer: A response to the question.
        ## Evaluation Criteria: Decide if the answer correctly addresses the context and question. Use these labels: "Yes" or "No".
        ## Response Format:
        1. label: Your judgment (Yes or No).
        2. explanation: Reasoning behind your judgment, explaining why the answer is appropriate or not.
        ## Note: Use the below example only for demonstration, do not include in the final response. And your response should only include two fields: "explanation" and "label".
        """,
        examples=[
            Context(
                context="The Eiffel Tower, located in Paris, France, is one of the most famous landmarks in the world. It was constructed in 1889 and stands at a height of 324 meters.",
                question="When was the Eiffel Tower constructed?",
                answer="The Eiffel Tower was constructed in 1889.",
                explanation="The context explicitly mentions that the Eiffel Tower was constructed in 1889, so the answer is correct.",
                label="Yes",
            ),
            Context(
                context="Photosynthesis is a process used by plants to convert light energy into chemical energy. This process primarily occurs in the chloroplasts of plant cells.",
                question="Where does photosynthesis primarily occur in plant cells?",
                answer="Photosynthesis primarily occurs in the mitochondria of plant cells.",
                explanation="The context mentions that photosynthesis primarily occurs in the chloroplasts of plant cells, so the answer is incorrect.",
                label="No",
            ),
        ],
=======
    guided_prompt_template: GuidedPrompt = field(
        default_factory=lambda: GuidedPrompt(
            instruction="""Rate the answer based on the question and the context.
        Follow the format of the examples below to include context, question, answer, and label in the response.
        The response should not include examples in the prompt.""",
            examples=[
                Context(
                    context="The Eiffel Tower, located in Paris, France, is one of the most famous landmarks in the world. It was constructed in 1889 and stands at a height of 324 meters.",
                    question="When was the Eiffel Tower constructed?",
                    answer="The Eiffel Tower was constructed in 1889.",
                    explanation="The context explicitly mentions that the Eiffel Tower was constructed in 1889, so the answer is correct.",
                    label="Yes",
                ),
                Context(
                    context="Photosynthesis is a process used by plants to convert light energy into chemical energy. This process primarily occurs in the chloroplasts of plant cells.",
                    question="Where does photosynthesis primarily occur in plant cells?",
                    answer="Photosynthesis primarily occurs in the mitochondria of plant cells.",
                    explanation="The context mentions that photosynthesis primarily occurs in the chloroplasts of plant cells, so the answer is incorrect.",
                    label="No",
                ),
            ],
        )
>>>>>>> 27146933
    )


@dataclass
class RaterForGeneratedAnswerConfig(RaterConfig):
    """Rater classification Config Class."""

    flow_name: str = "RaterFlow"
    model_config: ModelConfig = field(default_factory=OpenAIModelConfig())
    label2score: Dict[str, float] = field(
        default_factory=lambda: {
            "strong accept": 2.0,
            "accept": 1.0,
            "equivalent": 0.0,
            "reject": -1.0,
            "strong reject": -2.0,
        }
    )
<<<<<<< HEAD
    guided_prompt_template: GuidedPrompt = GuidedPrompt(
        instruction="""
        # Task: Evaluate and compare two answers: a "Generated Answer" and a "Grounding Answer" based on a provided context and question.
        ## Input: A sample to be labeled:
        1. context: A brief text containing key information.
        2. question: A query related to the context, testing knowledge that can be inferred or directly obtained from it.
        3. grounding Answer: Pre-formulated, usually from human.
        4. generated Answer: From a language model.
        ## Evaluation Criteria: Decide which answer is better. Use labels:
        1. strong accept: Generated better than Grounding
        2. accept: Generated somewhat better than Grounding
        3. equivalent: Equal quality
        4. reject: Generated somewhat worse than Grounding
        5. strong reject: Generated worse than Grounding
        ## Response Format: Your response should only include two fields below:
=======
    # NOTE: This flow seems very sensitive to the choice of prompt.
    # For a more stable performance, prompt should be improved.
    guided_prompt_template: GuidedPrompt = field(
        default_factory=lambda: GuidedPrompt(
            # instruction="""Rate the generated answer compared to the grounding answer to the question. Accept means the generated answer is better than the grounding answer and reject means worse.
            # Follow the format of the examples below to include context, question, grounding answer, generated answer and label in the response.
            # The response should not include examples in the prompt.""",
            instruction="""
        Task: Answer Evaluation and Comparison
        Objective:
        You are required to evaluate and compare two answers: a "Generated Answer" and a "Grounding Answer." Your task is to judge which answer is better in the context of the provided information.
        Input:
        1. context: A brief text, usually a couple of sentences or a paragraph, providing the relevant background or scenario.
        2. question: A question designed to probe knowledge that can be directly inferred from the context.
        3. grounding Answer: An answer that has been pre-formulated based on the context, usually human.
        4. generated Answer: An answer provided by some language model or chat system to the question and context.
        Evaluation Criteria:
        You must compare the "Generated Answer" with the "Grounding Answer" and determine which one is more appropriate, accurate, and relevant to the given context and question. Use the following labels to categorize your judgment:
        1. strong accept: The Generated Answer is significantly better than the Grounding Answer.
        2. accept: The Generated Answer is somewhat better than the Grounding Answer.
        3. equivalent: Both answers are equally good.
        4. reject: The Generated Answer is somewhat worse than the Grounding Answer.
        5. strong reject: The Generated Answer is significantly worse than the Grounding Answer.
        Response Format:
        Your response should include:
>>>>>>> 27146933
        1. label: Your judgment (one of the five labels mentioned above).
        2. explanatoin: Reasoning behind your judgment, detailing why the generated answer is better, equivalent or worse.
        ## Note:
        Only use the example below as a few shot demonstrate but not include them in the final response. Do not repeat examples.
        # """,
            examples=[
                Context(
                    context="Basic operating system features were developed in the 1950s, and more complex functions were introduced in the 1960s.",
                    question="When were basic operating system features developed?",
                    grounding_answer="In the 1960s, people developed some basic operating system functions.",
                    generated_answer="Basic operating system features were developed in the 1950s.",
                    explanation="The generated answer is much better because it correctly identifies the 1950s as the time when basic operating system features were developed",
                    label="strong accept",
                ),
                Context(
                    context="Early computers were built to perform a series of single tasks, like a calculator. Basic operating system could automatically run different programs in succession to speed up processing.",
                    question="Did early computers function like modern calculators?",
                    grounding_answer="No. Early computers were used primarily for complex calculating.",
                    generated_answer="Yes. Early computers were built to perform a series of single tasks, similar to a calculator.",
                    explanation="The generated answer is better as it correctly captures the essence of the early computers' functionality, which was to perform single tasks akin to calculators.",
                    label="accept",
                ),
                Context(
                    context="Operating systems did not exist in their modern and more complex forms until the early 1960s. Hardware features were added, that enabled use of runtime libraries, interrupts, and parallel processing.",
                    question="When did operating systems start to resemble their modern forms?",
                    grounding_answer="Operating systems started to resemble their modern forms in the early 1960s.",
                    generated_answer="Modern and more complex forms of operating systems began to emerge in the early 1960s.",
                    explanation="Both answers are equally good as they accurately pinpoint the early 1960s as the period when modern operating systems began to develop.",
                    label="equivalent",
                ),
                Context(
                    context="Operating systems did not exist in their modern and more complex forms until the early 1960s. Hardware features were added, that enabled use of runtime libraries, interrupts, and parallel processing.",
                    question="What features were added to hardware in the 1960s?",
                    grounding_answer="Hardware in the 1960s saw the addition of features like runtime libraries and parallel processing.",
                    generated_answer="The 1960s saw the addition of input output control and compatible timesharing capabilities in hardware.",
                    explanation="The generated answer is worse because it inaccurately suggests the addition of capabilities of hardware in 1960s which is not supported by the context.",
                    label="reject",
                ),
                Context(
                    context="Operating systems did not exist in their modern and more complex forms until the early 1960s. When personal computers became popular in the 1980s, operating systems were made for them similar in concept to those used on larger computers.",
                    question="When did operating systems in personal computer were similar to those used on larger computers?",
                    grounding_answer="In 1980s, as personal computers became popular.",
                    generated_answer="In the early 1960s, as operating system became more complex.",
                    explanation="The generated answer is much worse as it incorrectly states the early 1960s as the period of popularity for personal computers, contradicting the context which indicates the 1980s.",
                    label="strong reject",
                ),
            ],
        )
    )


###########################################################
#                    Pipeline Config                      #
###########################################################
@dataclass
class PipelineConfig:
    """MultiFlowsPipeline Config Class."""

    extract_config: ExtractConfig = field(default_factory=ExtractConfig)
    transform_config: TransformConfig = field(default_factory=TransformConfig)<|MERGE_RESOLUTION|>--- conflicted
+++ resolved
@@ -215,37 +215,6 @@
     label2score: Dict[str, float] = field(
         default_factory=lambda: {"Yes": 1.0, "No": 0.0}
     )
-<<<<<<< HEAD
-    guided_prompt_template: GuidedPrompt = GuidedPrompt(
-        instruction="""
-        # Task: Evaluate the appropriateness of a given answer based on a provided context and question.
-        ## Input:
-        1. context: A brief text containing key information.
-        2. question: A query related to the context, testing knowledge that can be inferred or directly obtained from it.
-        3. answer: A response to the question.
-        ## Evaluation Criteria: Decide if the answer correctly addresses the context and question. Use these labels: "Yes" or "No".
-        ## Response Format:
-        1. label: Your judgment (Yes or No).
-        2. explanation: Reasoning behind your judgment, explaining why the answer is appropriate or not.
-        ## Note: Use the below example only for demonstration, do not include in the final response. And your response should only include two fields: "explanation" and "label".
-        """,
-        examples=[
-            Context(
-                context="The Eiffel Tower, located in Paris, France, is one of the most famous landmarks in the world. It was constructed in 1889 and stands at a height of 324 meters.",
-                question="When was the Eiffel Tower constructed?",
-                answer="The Eiffel Tower was constructed in 1889.",
-                explanation="The context explicitly mentions that the Eiffel Tower was constructed in 1889, so the answer is correct.",
-                label="Yes",
-            ),
-            Context(
-                context="Photosynthesis is a process used by plants to convert light energy into chemical energy. This process primarily occurs in the chloroplasts of plant cells.",
-                question="Where does photosynthesis primarily occur in plant cells?",
-                answer="Photosynthesis primarily occurs in the mitochondria of plant cells.",
-                explanation="The context mentions that photosynthesis primarily occurs in the chloroplasts of plant cells, so the answer is incorrect.",
-                label="No",
-            ),
-        ],
-=======
     guided_prompt_template: GuidedPrompt = field(
         default_factory=lambda: GuidedPrompt(
             instruction="""Rate the answer based on the question and the context.
@@ -268,7 +237,6 @@
                 ),
             ],
         )
->>>>>>> 27146933
     )
 
 
@@ -287,23 +255,7 @@
             "strong reject": -2.0,
         }
     )
-<<<<<<< HEAD
-    guided_prompt_template: GuidedPrompt = GuidedPrompt(
-        instruction="""
-        # Task: Evaluate and compare two answers: a "Generated Answer" and a "Grounding Answer" based on a provided context and question.
-        ## Input: A sample to be labeled:
-        1. context: A brief text containing key information.
-        2. question: A query related to the context, testing knowledge that can be inferred or directly obtained from it.
-        3. grounding Answer: Pre-formulated, usually from human.
-        4. generated Answer: From a language model.
-        ## Evaluation Criteria: Decide which answer is better. Use labels:
-        1. strong accept: Generated better than Grounding
-        2. accept: Generated somewhat better than Grounding
-        3. equivalent: Equal quality
-        4. reject: Generated somewhat worse than Grounding
-        5. strong reject: Generated worse than Grounding
-        ## Response Format: Your response should only include two fields below:
-=======
+      
     # NOTE: This flow seems very sensitive to the choice of prompt.
     # For a more stable performance, prompt should be improved.
     guided_prompt_template: GuidedPrompt = field(
@@ -329,12 +281,11 @@
         5. strong reject: The Generated Answer is significantly worse than the Grounding Answer.
         Response Format:
         Your response should include:
->>>>>>> 27146933
         1. label: Your judgment (one of the five labels mentioned above).
         2. explanatoin: Reasoning behind your judgment, detailing why the generated answer is better, equivalent or worse.
         ## Note:
         Only use the example below as a few shot demonstrate but not include them in the final response. Do not repeat examples.
-        # """,
+        """,
             examples=[
                 Context(
                     context="Basic operating system features were developed in the 1950s, and more complex functions were introduced in the 1960s.",
