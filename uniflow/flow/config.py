"""Extract, Transform and Pipeline config module."""

from dataclasses import dataclass, field
from typing import Dict, Optional

from uniflow import Context, PromptTemplate
from uniflow.op.extract.split.constants import PARAGRAPH_SPLITTER
from uniflow.op.model.model_config import (
    BedrockModelConfig,
    HuggingfaceModelConfig,
    LMQGModelConfig,
    ModelConfig,
    NougatModelConfig,
    OpenAIModelConfig,
)

###########################################################
#                   All Extract Configs                   #
###########################################################


@dataclass
class ExtractConfig:
    """Extract Config Class."""

    flow_name: str
    num_thread: int = 1
    model_config: Optional[ModelConfig] = None
    splitter: Optional[str] = None


@dataclass
class ExtractTxtConfig(ExtractConfig):
    """Extract Txt Config Class."""

    flow_name: str = "ExtractTxtFlow"


@dataclass
class ExtractPDFConfig(ExtractConfig):
    """Nougat Config Class."""

    flow_name: str = "ExtractPDFFlow"
    model_config: ModelConfig = field(default_factory=NougatModelConfig())
    splitter: str = PARAGRAPH_SPLITTER


@dataclass
class ExtractMarkdownConfig(ExtractConfig):
    """Extract Markdown Config Class."""

    flow_name: str = "ExtractMarkdownFlow"


@dataclass
class ExtractIpynbConfig(ExtractConfig):
    """Extract ipynb Config Class."""

    flow_name: str = "ExtractIpynbFlow"


###########################################################
#                   All Transform Configs                 #
###########################################################


@dataclass
class TransformConfig:
    """Transform Base Config Class."""

    flow_name: str
    model_config: ModelConfig = field(default_factory=ModelConfig)
    num_thread: int = 1
    prompt_template: PromptTemplate = field(
        default_factory=lambda: PromptTemplate(
            instruction="""
            Generate one question and its corresponding answer based on the last context in the last
            example. Follow the format of the examples below to include context, question, and answer in the response
            """,
            few_shot_prompt=[
                Context(
                    context="The quick brown fox jumps over the lazy black dog.",
                    question="What is the color of the fox?",
                    answer="brown.",
                ),
                Context(
                    context="The quick brown fox jumps over the lazy black dog.",
                    question="What is the color of the dog?",
                    answer="black.",
                ),
            ],
        )
    )


@dataclass
class TransformOpenAIConfig(TransformConfig):
    """Transform OpenAI Config Class."""

    flow_name: str = "TransformOpenAIFlow"
    model_config: ModelConfig = field(default_factory=OpenAIModelConfig())


@dataclass
class TransformHuggingFaceConfig(TransformConfig):
    """Transform Hugging Face Config Class."""

    flow_name: str = "TransformHuggingFaceFlow"
    model_config: ModelConfig = field(default_factory=HuggingfaceModelConfig())


@dataclass
class TransformLMQGConfig(TransformConfig):
    """Transform LMQG Config Class."""

    flow_name: str = "TransformLMQGFlow"
<<<<<<< HEAD
    guided_prompt_template: GuidedPrompt = field(default_factory=lambda: GuidedPrompt(instruction="", examples=[]))
=======
    prompt_template: PromptTemplate = field(
        default_factory=lambda: PromptTemplate(instruction="", few_shot_prompt=[])
    )
>>>>>>> 23c64e14
    model_config: ModelConfig = field(default_factory=LMQGModelConfig())


@dataclass
class TransformCopyConfig(TransformConfig):
    """Transform Linear Config Class."""

    flow_name: str = "TransformCopyFlow"
<<<<<<< HEAD
    guided_prompt_template: GuidedPrompt = field(default_factory=lambda: GuidedPrompt(instruction="", examples=[]))
=======
    prompt_template: PromptTemplate = field(
        default_factory=lambda: PromptTemplate(instruction="", few_shot_prompt=[])
    )
>>>>>>> 23c64e14
    model_config: ModelConfig = field(default_factory=lambda: {})


###########################################################
#                   All AutoRater Config                  #
###########################################################
@dataclass
class RaterConfig:
    """Rater Config Class."""

    flow_name: str = "RaterFlow"
    model_config: ModelConfig = field(default_factory=ModelConfig)
    label2score: Dict[str, float] = field(default_factory=dict)
    prompt_template: PromptTemplate = field(default_factory=PromptTemplate)
    num_thread: int = 1

    def __post_init__(self):
        """Post-initialization to perform label check."""
<<<<<<< HEAD
        # Add label to the end of instruction to help produce
        # more consistent response label.
        label_enforce_instruction_postfix = (
            f" The response label should be one of the following: {str(list(self.label2score.keys()))}."
        )
        if label_enforce_instruction_postfix not in str(self.guided_prompt_template.instruction):
            self.guided_prompt_template.instruction += label_enforce_instruction_postfix
=======
        # Add label to the end of instruction to help produce more consistent response label.
        # If {label_list} {label2score} not in prompt_template, it won't cause error
        self.prompt_template.instruction = str(self.prompt_template.instruction).format(
            label_list=str(list(self.label2score.keys())),
            label2score=str(list(self.label2score.items())),
        )
>>>>>>> 23c64e14

        incompatible_labels = self.check_labels()
        unexpected_labels = incompatible_labels["unexpected_labels"]
        missing_labels = incompatible_labels["missing_labels"]
        if unexpected_labels:
            raise ValueError(
                "Inconsistent labels found in prompt_template examples, "
                f"example label {unexpected_labels} not in label2score has keys {list(self.label2score.keys())}",
            )
        if missing_labels:
            print(f"The label2score label {missing_labels} not in example label.")

    def check_labels(self) -> Dict[str, list]:
        """
        Check if every label in the prompt_template's examples is a key in label2score.

        Returns:
            Dict: Incompatible Keys, fields:
                missing_labels (List[str]): labels in label2score but not in examples, this may cause performance loss.
                unexpected_labels (List[str]): labels in examples but not in label2score, this cause ValueError.
        """
        example_labels = set()
        label2score_labels = set()
        # Check if prompt_template has examples
        if self.prompt_template.few_shot_prompt:
            for example in self.prompt_template.few_shot_prompt:
                example_labels.add(example.label)
            label2score_labels = set(self.label2score.keys())
        missing_labels = label2score_labels - example_labels
        unexpected_labels = example_labels - label2score_labels
        return {
            "missing_labels": list(missing_labels),
            "unexpected_labels": list(unexpected_labels),
        }


@dataclass
class RaterForClassificationOpenAIGPT4Config(RaterConfig):
    """
    The configuration primarily focuses on setting up the parameters for utilizing GPT-4 to evaluate the
    correctness of answers in relation to given questions and contexts.

    Attributes:
        flow_name (str): Name of the rating flow, default is "RaterFlow".
        model_config (ModelConfig): Configuration for the GPT-4 model. Includes model name ("gpt-4"),
                                    the server ("OpenAIModelServer"), number of calls (1), temperature (0),
                                    and the response format (plain text).
        label2score (Dict[str, float]): Mapping of labels to scores, default is {"Yes": 1.0, "No": 0.0}.
        prompt_template (PromptTemplate): Template for guided prompts used in rating. Includes instructions
                                               for rating, along with examples that detail the context, question,
                                               answer, label, and explanation for each case.
    """

    model_config: ModelConfig = field(
        default_factory=lambda: OpenAIModelConfig(
            model_name="gpt-4",
            model_server="OpenAIModelServer",
            num_call=1,
            temperature=0,
            response_format={"type": "text"},
        )
    )
<<<<<<< HEAD
    label2score: Dict[str, float] = field(default_factory=lambda: {"Yes": 1.0, "No": 0.0})
    guided_prompt_template: GuidedPrompt = field(
        default_factory=lambda: GuidedPrompt(
            instruction="""Rate the answer based on the question and the context.
        Follow the format of the examples below to include context, question, answer, and label in the response.
        The response should not include examples in the prompt.""",
            examples=[
=======
    label2score: Dict[str, float] = field(
        default_factory=lambda: {"Yes": 1.0, "No": 0.0}
    )
    prompt_template: PromptTemplate = field(
        default_factory=lambda: PromptTemplate(
            instruction="""
            Evaluate the appropriateness of a given answer based on the question and the context.
            There are few examples below, consisting of context, question, answer, explanation and label.
            If answer is appropriate, you should give a higher score and vise versa. Check label to score dictionary: {label2score}.
            Your response should only focus on the unlabeled sample, including two fields: explanation and label (one of {label_list}).
            """,
            few_shot_prompt=[
>>>>>>> 23c64e14
                Context(
                    context="The Eiffel Tower, located in Paris, France, is one of the most famous landmarks in the world. It was constructed in 1889 and stands at a height of 324 meters.",
                    question="When was the Eiffel Tower constructed?",
                    answer="The Eiffel Tower was constructed in 1889.",
                    explanation="The context explicitly mentions that the Eiffel Tower was constructed in 1889, so the answer is correct.",
                    label="Yes",
                ),
                Context(
                    context="Photosynthesis is a process used by plants to convert light energy into chemical energy. This process primarily occurs in the chloroplasts of plant cells.",
                    question="Where does photosynthesis primarily occur in plant cells?",
                    answer="Photosynthesis primarily occurs in the mitochondria of plant cells.",
                    explanation="The context mentions that photosynthesis primarily occurs in the chloroplasts of plant cells, so the answer is incorrect.",
                    label="No",
                ),
            ],
        )
    )


@dataclass
<<<<<<< HEAD
class RaterClassificationBedrockClaudeConfig(RaterConfig):
    """Rater classification Bedrock Claude Config Class.
    The configuration primarily focuses on setting up the parameters for utilizing Bedrock to evaluate the
    correctness of answers in relation to given questions and contexts.

    Attributes:
        flow_name (str): Name of the rating flow, default is "RaterFlow".
        model_config (ModelConfig): Configuration for the Bedrock model. Includes aws_region ("us-west-2"), aws_profile ("default"),
        aws_access_key_id, aws_secret_key_id, aws_secret_access_key, aws_session_token, batch_size(1),
        model name ("anthropic.claude-v2"), batch_size (1), the server ("BedrockModelServer"), and the model_kwargs.
        label2score (Dict[str, float]): Mapping of labels to scores, default is {"Yes": 1.0, "No": 0.0}.
        guided_prompt_template (GuidedPrompt): Template for guided prompts used in rating. Includes instructions
                                               for rating, along with examples that detail the context, question,
                                               answer, label, and explanation for each case.
    """

    flow_name: str = "RaterFlow"
    model_config: ModelConfig = field(default_factory=BedrockModelConfig)
    label2score: Dict[str, float] = field(default_factory=lambda: {"Yes": 1.0, "No": 0.0})
    guided_prompt_template: GuidedPrompt = GuidedPrompt(
        instruction="""Rate the answer based on the question and the context.
        Follow the format of the examples below to include context, question, answer, and label in the response.
        The response should not include examples in the prompt.""",
        examples=[
            Context(
                context="The Eiffel Tower, located in Paris, France, is one of the most famous landmarks in the world. It was constructed in 1889 and stands at a height of 324 meters.",
                question="When was the Eiffel Tower constructed?",
                answer="The Eiffel Tower was constructed in 1889.",
                explanation="The context explicitly mentions that the Eiffel Tower was constructed in 1889, so the answer is correct.",
                label="Yes",
            ),
            Context(
                context="Photosynthesis is a process used by plants to convert light energy into chemical energy. This process primarily occurs in the chloroplasts of plant cells.",
                question="Where does photosynthesis primarily occur in plant cells?",
                answer="Photosynthesis primarily occurs in the mitochondria of plant cells.",
                explanation="The context mentions that photosynthesis primarily occurs in the chloroplasts of plant cells, so the answer is incorrect.",
                label="No",
            ),
        ],
    )


@dataclass
class RaterForGeneratedAnswerConfig(RaterConfig):
    """Rater classification Config Class."""
=======
class RaterForClassificationOpenAIGPT3p5Config(RaterConfig):
    """
    The configuration primarily focuses on setting up the parameters for utilizing GPT-3.5 to evaluate the
    correctness of answers in relation to given questions and contexts.
>>>>>>> 23c64e14

    Attributes:
        flow_name (str): Name of the rating flow, default is "RaterFlow".
        model_config (ModelConfig): Configuration for the GPT-3.5 model. Includes model name ("gpt-3.5-turbo-1106"),
                                    the server ("OpenAIModelServer"), number of calls (1), temperature (0),
                                    and the response format (plain text).
        label2score (Dict[str, float]): Mapping of labels to scores, default is {"Yes": 1.0, "No": 0.0}.
        prompt_template (PromptTemplate): Template for guided prompts used in rating. Includes instructions
                                               for rating, along with examples that detail the context, question,
                                               answer, label, and explanation for each case.
    """

    model_config: ModelConfig = field(
        default_factory=lambda: OpenAIModelConfig(
            model_name="gpt-3.5-turbo-1106",
            model_server="OpenAIModelServer",
            num_call=1,
            temperature=0,
            response_format={"type": "text"},
        )
    )
    label2score: Dict[str, float] = field(
        default_factory=lambda: {"Yes": 1.0, "No": 0.0}
    )
    prompt_template: PromptTemplate = field(
        default_factory=lambda: PromptTemplate(
            instruction="""
            # Task: Evaluate the appropriateness of a given answer based on a provided context and question.
            ## Input:
            1. context: A brief text containing key information.
            2. question: A query related to the context, testing knowledge that can be inferred or directly obtained from it.
            3. answer: A response to the question.
            ## Evaluation Criteria: If answer is appropriate, you should give a higher score and vise versa. Check label to score dictionary: {label2score}.
            ## Response Format: Your response should only include two fields below:
            1. explanation: Reasoning behind your judgment, explaining why the answer is appropriate or not.
            2. label: Your judgment (one of {label_list}).
            ## Note: Use the below example only for demonstration, do not include in the final response.
            """,
            few_shot_prompt=[
                Context(
                    context="The Eiffel Tower, located in Paris, France, is one of the most famous landmarks in the world. It was constructed in 1889 and stands at a height of 324 meters.",
                    question="When was the Eiffel Tower constructed?",
                    answer="The Eiffel Tower was constructed in 1889.",
                    explanation="The context explicitly mentions that the Eiffel Tower was constructed in 1889, so the answer is correct.",
                    label="Yes",
                ),
                Context(
                    context="Photosynthesis is a process used by plants to convert light energy into chemical energy. This process primarily occurs in the chloroplasts of plant cells.",
                    question="Where does photosynthesis primarily occur in plant cells?",
                    answer="Photosynthesis primarily occurs in the mitochondria of plant cells.",
                    explanation="The context mentions that photosynthesis primarily occurs in the chloroplasts of plant cells, so the answer is incorrect.",
                    label="No",
                ),
            ],
        )
    )


@dataclass
class RaterForGeneratedAnswerOpenAIGPT4Config(RaterConfig):
    """
    The configuration primarily focuses on setting up the parameters for utilizing GPT-4 to compare the
    correctness of generated answers with grounding answers in relation to given questions and contexts.

    Attributes:
        flow_name (str): Name of the rating flow, default is "RaterFlow".
        model_config (ModelConfig): Configuration for the GPT-4 model. Includes model name ("gpt-4"),
                                    the server ("OpenAIModelServer"), number of calls (1), temperature (0),
                                    and the response format (plain text).
        label2score (Dict[str, float]): Mapping of labels to scores, default is {"accept": 1.0,
                                        "equivalent": 0.0, "reject": -1.0}.
        prompt_template (PromptTemplate): Template for guided prompts used in rating. Includes instructions
                                               for rating, along with examples that detail the context, question,
                                               grounding answer, generated answer, label, and explanation for each case.
    """

    model_config: ModelConfig = field(
        default_factory=lambda: OpenAIModelConfig(
            model_name="gpt-4",
            model_server="OpenAIModelServer",
            num_call=1,
            temperature=0,
            response_format={"type": "text"},
        )
    )
    label2score: Dict[str, float] = field(
        default_factory=lambda: {
            "accept": 1.0,
            "equivalent": 0.0,
            "reject": -1.0,
        }
    )
    prompt_template: PromptTemplate = field(
        default_factory=lambda: PromptTemplate(
            instruction="""
            Compare two answers: a generated answer and a grounding answer based on a provided context and question.
            There are few annotated examples below, consisting of context, question, grounding answer, generated answer, explanation and label.
            If generated answer is better, you should give a higher score and vise versa. Check label to score dictionary: {label2score}.
            Your response should only focus on the unlabeled sample, including two fields: explanation and label (one of {label_list}).
            """,
            few_shot_prompt=[
                Context(
                    context="Early computers were built to perform a series of single tasks, like a calculator. Basic operating system could automatically run different programs in succession to speed up processing.",
                    question="Did early computers function like modern calculators?",
                    grounding_answer="No. Early computers were used primarily for complex calculating.",
                    generated_answer="Yes. Early computers were built to perform a series of single tasks, similar to a calculator.",
                    explanation="The generated answer is better because it correctly captures the essence of the early computers' functionality, which was to perform single tasks akin to calculators.",
                    label="accept",
                ),
                Context(
                    context="Operating systems did not exist in their modern and more complex forms until the early 1960s. Hardware features were added, that enabled use of runtime libraries, interrupts, and parallel processing.",
                    question="When did operating systems start to resemble their modern forms?",
                    grounding_answer="Operating systems started to resemble their modern forms in the early 1960s.",
                    generated_answer="Modern and more complex forms of operating systems began to emerge in the early 1960s.",
                    explanation="Both answers are equally good as they accurately pinpoint the early 1960s as the period when modern operating systems began to develop.",
                    label="equivalent",
                ),
                Context(
                    context="Operating systems did not exist in their modern and more complex forms until the early 1960s. Hardware features were added, that enabled use of runtime libraries, interrupts, and parallel processing.",
                    question="What features were added to hardware in the 1960s?",
                    grounding_answer="Hardware in the 1960s saw the addition of features like runtime libraries and parallel processing.",
                    generated_answer="The 1960s saw the addition of input output control and compatible timesharing capabilities in hardware.",
                    explanation="The generated answer is worse because it inaccurately suggests the addition of capabilities of hardware in 1960s which is not supported by the context.",
                    label="reject",
                ),
            ],
        )
    )


@dataclass
class RaterForGeneratedAnswerOpenAIGPT3p5Config(RaterConfig):
    """
    The configuration primarily focuses on setting up the parameters for utilizing GPT-3.5 to evaluate the
    correctness of answers in relation to given questions and contexts.

    Attributes:
        flow_name (str): Name of the rating flow, default is "RaterFlow".
        model_config (ModelConfig): Configuration for the GPT-3.5 model. Includes model name ("gpt-3-turbo-1106"),
                                    the server ("OpenAIModelServer"), number of calls (1), temperature (0),
                                    and the response format (plain text).
        label2score (Dict[str, float]): Mapping of labels to scores, default is {
                                        "accept": 1.0, "equivalent": 0.0, "reject": -1.0}.
        prompt_template (PromptTemplate): Template for guided prompts used in rating. Includes instructions
                                               for rating, along with examples that detail the context, question,
                                               grounding answer, generated answer, label, and explanation for each case.
    """

    model_config: ModelConfig = field(
        default_factory=lambda: OpenAIModelConfig(
            model_name="gpt-3.5-turbo-1106",
            model_server="OpenAIModelServer",
            num_call=1,
            temperature=0,
            response_format={"type": "text"},
        )
    )
    label2score: Dict[str, float] = field(
        default_factory=lambda: {
            "accept": 1.0,
            "equivalent": 0.0,
            "reject": -1.0,
        }
    )
    prompt_template: PromptTemplate = field(
        default_factory=lambda: PromptTemplate(
            instruction="""
            # Task: Evaluate and compare two answers: a generated answer and a grounding answer based on a provided context and question.
            ## Input: A sample to be labeled:
            1. context: A brief text containing key information.
            2. question: A query related to the context, testing knowledge that can be inferred or directly obtained from it.
            3. grounding Answer: Pre-formulated, usually from human.
            4. generated Answer: From a language model.
            ## Evaluation Criteria: If generated answer is better, you should give a higher score and vise versa. Check label to score dictionary: {label2score}.
            ## Response Format: Your response should only include two fields below:
            1. explanatoin: Reasoning behind your judgment, detailing why the generated answer is better, equivalent or worse.
            2. label: Your judgment (one of {label_list}).
            ## Note:
            Only use the example below as a few shot demonstrate but not include them in the final response. Your response should only focus on the unlabeled sample.
            """,
            few_shot_prompt=[
                Context(
                    context="Early computers were built to perform a series of single tasks, like a calculator. Basic operating system could automatically run different programs in succession to speed up processing.",
                    question="Did early computers function like modern calculators?",
                    grounding_answer="No. Early computers were used primarily for complex calculating.",
                    generated_answer="Yes. Early computers were built to perform a series of single tasks, similar to a calculator.",
                    explanation="The generated answer is better because it correctly captures the essence of the early computers' functionality, which was to perform single tasks akin to calculators.",
                    label="accept",
                ),
                Context(
                    context="Operating systems did not exist in their modern and more complex forms until the early 1960s. Hardware features were added, that enabled use of runtime libraries, interrupts, and parallel processing.",
                    question="When did operating systems start to resemble their modern forms?",
                    grounding_answer="Operating systems started to resemble their modern forms in the early 1960s.",
                    generated_answer="Modern and more complex forms of operating systems began to emerge in the early 1960s.",
                    explanation="Both answers are equally good as they accurately pinpoint the early 1960s as the period when modern operating systems began to develop.",
                    label="equivalent",
                ),
                Context(
                    context="Operating systems did not exist in their modern and more complex forms until the early 1960s. Hardware features were added, that enabled use of runtime libraries, interrupts, and parallel processing.",
                    question="What features were added to hardware in the 1960s?",
                    grounding_answer="Hardware in the 1960s saw the addition of features like runtime libraries and parallel processing.",
                    generated_answer="The 1960s saw the addition of input output control and compatible timesharing capabilities in hardware.",
                    explanation="The generated answer is worse because it inaccurately suggests the addition of capabilities of hardware in 1960s which is not supported by the context.",
                    label="reject",
                ),
            ],
        )
    )


###########################################################
#                    Pipeline Config                      #
###########################################################
@dataclass
class PipelineConfig:
    """MultiFlowsPipeline Config Class."""

    extract_config: ExtractConfig = field(default_factory=ExtractConfig)
    transform_config: TransformConfig = field(default_factory=TransformConfig)<|MERGE_RESOLUTION|>--- conflicted
+++ resolved
@@ -114,13 +114,7 @@
     """Transform LMQG Config Class."""
 
     flow_name: str = "TransformLMQGFlow"
-<<<<<<< HEAD
-    guided_prompt_template: GuidedPrompt = field(default_factory=lambda: GuidedPrompt(instruction="", examples=[]))
-=======
-    prompt_template: PromptTemplate = field(
-        default_factory=lambda: PromptTemplate(instruction="", few_shot_prompt=[])
-    )
->>>>>>> 23c64e14
+    prompt_template: PromptTemplate = field(default_factory=lambda: PromptTemplate(instruction="", few_shot_prompt=[]))
     model_config: ModelConfig = field(default_factory=LMQGModelConfig())
 
 
@@ -129,13 +123,7 @@
     """Transform Linear Config Class."""
 
     flow_name: str = "TransformCopyFlow"
-<<<<<<< HEAD
-    guided_prompt_template: GuidedPrompt = field(default_factory=lambda: GuidedPrompt(instruction="", examples=[]))
-=======
-    prompt_template: PromptTemplate = field(
-        default_factory=lambda: PromptTemplate(instruction="", few_shot_prompt=[])
-    )
->>>>>>> 23c64e14
+    prompt_template: PromptTemplate = field(default_factory=lambda: PromptTemplate(instruction="", few_shot_prompt=[]))
     model_config: ModelConfig = field(default_factory=lambda: {})
 
 
@@ -154,22 +142,12 @@
 
     def __post_init__(self):
         """Post-initialization to perform label check."""
-<<<<<<< HEAD
-        # Add label to the end of instruction to help produce
-        # more consistent response label.
-        label_enforce_instruction_postfix = (
-            f" The response label should be one of the following: {str(list(self.label2score.keys()))}."
-        )
-        if label_enforce_instruction_postfix not in str(self.guided_prompt_template.instruction):
-            self.guided_prompt_template.instruction += label_enforce_instruction_postfix
-=======
         # Add label to the end of instruction to help produce more consistent response label.
         # If {label_list} {label2score} not in prompt_template, it won't cause error
         self.prompt_template.instruction = str(self.prompt_template.instruction).format(
             label_list=str(list(self.label2score.keys())),
             label2score=str(list(self.label2score.items())),
         )
->>>>>>> 23c64e14
 
         incompatible_labels = self.check_labels()
         unexpected_labels = incompatible_labels["unexpected_labels"]
@@ -232,18 +210,7 @@
             response_format={"type": "text"},
         )
     )
-<<<<<<< HEAD
     label2score: Dict[str, float] = field(default_factory=lambda: {"Yes": 1.0, "No": 0.0})
-    guided_prompt_template: GuidedPrompt = field(
-        default_factory=lambda: GuidedPrompt(
-            instruction="""Rate the answer based on the question and the context.
-        Follow the format of the examples below to include context, question, answer, and label in the response.
-        The response should not include examples in the prompt.""",
-            examples=[
-=======
-    label2score: Dict[str, float] = field(
-        default_factory=lambda: {"Yes": 1.0, "No": 0.0}
-    )
     prompt_template: PromptTemplate = field(
         default_factory=lambda: PromptTemplate(
             instruction="""
@@ -253,7 +220,6 @@
             Your response should only focus on the unlabeled sample, including two fields: explanation and label (one of {label_list}).
             """,
             few_shot_prompt=[
->>>>>>> 23c64e14
                 Context(
                     context="The Eiffel Tower, located in Paris, France, is one of the most famous landmarks in the world. It was constructed in 1889 and stands at a height of 324 meters.",
                     question="When was the Eiffel Tower constructed?",
@@ -274,59 +240,10 @@
 
 
 @dataclass
-<<<<<<< HEAD
-class RaterClassificationBedrockClaudeConfig(RaterConfig):
-    """Rater classification Bedrock Claude Config Class.
-    The configuration primarily focuses on setting up the parameters for utilizing Bedrock to evaluate the
-    correctness of answers in relation to given questions and contexts.
-
-    Attributes:
-        flow_name (str): Name of the rating flow, default is "RaterFlow".
-        model_config (ModelConfig): Configuration for the Bedrock model. Includes aws_region ("us-west-2"), aws_profile ("default"),
-        aws_access_key_id, aws_secret_key_id, aws_secret_access_key, aws_session_token, batch_size(1),
-        model name ("anthropic.claude-v2"), batch_size (1), the server ("BedrockModelServer"), and the model_kwargs.
-        label2score (Dict[str, float]): Mapping of labels to scores, default is {"Yes": 1.0, "No": 0.0}.
-        guided_prompt_template (GuidedPrompt): Template for guided prompts used in rating. Includes instructions
-                                               for rating, along with examples that detail the context, question,
-                                               answer, label, and explanation for each case.
-    """
-
-    flow_name: str = "RaterFlow"
-    model_config: ModelConfig = field(default_factory=BedrockModelConfig)
-    label2score: Dict[str, float] = field(default_factory=lambda: {"Yes": 1.0, "No": 0.0})
-    guided_prompt_template: GuidedPrompt = GuidedPrompt(
-        instruction="""Rate the answer based on the question and the context.
-        Follow the format of the examples below to include context, question, answer, and label in the response.
-        The response should not include examples in the prompt.""",
-        examples=[
-            Context(
-                context="The Eiffel Tower, located in Paris, France, is one of the most famous landmarks in the world. It was constructed in 1889 and stands at a height of 324 meters.",
-                question="When was the Eiffel Tower constructed?",
-                answer="The Eiffel Tower was constructed in 1889.",
-                explanation="The context explicitly mentions that the Eiffel Tower was constructed in 1889, so the answer is correct.",
-                label="Yes",
-            ),
-            Context(
-                context="Photosynthesis is a process used by plants to convert light energy into chemical energy. This process primarily occurs in the chloroplasts of plant cells.",
-                question="Where does photosynthesis primarily occur in plant cells?",
-                answer="Photosynthesis primarily occurs in the mitochondria of plant cells.",
-                explanation="The context mentions that photosynthesis primarily occurs in the chloroplasts of plant cells, so the answer is incorrect.",
-                label="No",
-            ),
-        ],
-    )
-
-
-@dataclass
-class RaterForGeneratedAnswerConfig(RaterConfig):
-    """Rater classification Config Class."""
-=======
 class RaterForClassificationOpenAIGPT3p5Config(RaterConfig):
     """
     The configuration primarily focuses on setting up the parameters for utilizing GPT-3.5 to evaluate the
     correctness of answers in relation to given questions and contexts.
->>>>>>> 23c64e14
-
     Attributes:
         flow_name (str): Name of the rating flow, default is "RaterFlow".
         model_config (ModelConfig): Configuration for the GPT-3.5 model. Includes model name ("gpt-3.5-turbo-1106"),
@@ -347,9 +264,7 @@
             response_format={"type": "text"},
         )
     )
-    label2score: Dict[str, float] = field(
-        default_factory=lambda: {"Yes": 1.0, "No": 0.0}
-    )
+    label2score: Dict[str, float] = field(default_factory=lambda: {"Yes": 1.0, "No": 0.0})
     prompt_template: PromptTemplate = field(
         default_factory=lambda: PromptTemplate(
             instruction="""
@@ -365,6 +280,51 @@
             ## Note: Use the below example only for demonstration, do not include in the final response.
             """,
             few_shot_prompt=[
+                Context(
+                    context="The Eiffel Tower, located in Paris, France, is one of the most famous landmarks in the world. It was constructed in 1889 and stands at a height of 324 meters.",
+                    question="When was the Eiffel Tower constructed?",
+                    answer="The Eiffel Tower was constructed in 1889.",
+                    explanation="The context explicitly mentions that the Eiffel Tower was constructed in 1889, so the answer is correct.",
+                    label="Yes",
+                ),
+                Context(
+                    context="Photosynthesis is a process used by plants to convert light energy into chemical energy. This process primarily occurs in the chloroplasts of plant cells.",
+                    question="Where does photosynthesis primarily occur in plant cells?",
+                    answer="Photosynthesis primarily occurs in the mitochondria of plant cells.",
+                    explanation="The context mentions that photosynthesis primarily occurs in the chloroplasts of plant cells, so the answer is incorrect.",
+                    label="No",
+                ),
+            ],
+        )
+    )
+
+
+@dataclass
+class RaterForClassificationBedrockClaudeConfig(RaterConfig):
+    """Rater classification Bedrock Claude Config Class.
+    The configuration primarily focuses on setting up the parameters for utilizing Bedrock to evaluate the
+    correctness of answers in relation to given questions and contexts.
+
+    Attributes:
+        flow_name (str): Name of the rating flow, default is "RaterFlow".
+        model_config (ModelConfig): Configuration for the Bedrock model. Includes aws_region ("us-west-2"), aws_profile ("default"),
+        aws_access_key_id, aws_secret_key_id, aws_secret_access_key, aws_session_token, batch_size(1),
+        model name ("anthropic.claude-v2"), batch_size (1), the server ("BedrockModelServer"), and the model_kwargs.
+        label2score (Dict[str, float]): Mapping of labels to scores, default is {"Yes": 1.0, "No": 0.0}.
+        guided_prompt_template (GuidedPrompt): Template for guided prompts used in rating. Includes instructions
+                                               for rating, along with examples that detail the context, question,
+                                               answer, label, and explanation for each case.
+    """
+
+    flow_name: str = "RaterFlow"
+    model_config: ModelConfig = field(default_factory=BedrockModelConfig)
+    label2score: Dict[str, float] = field(default_factory=lambda: {"Yes": 1.0, "No": 0.0})
+    prompt_template: PromptTemplate = field(
+        default_factory=lambda: PromptTemplate(
+            instruction="""Rate the answer based on the question and the context.
+        Follow the format of the examples below to include context, question, answer, and label in the response.
+        The response should not include examples in the prompt.""",
+            examples=[
                 Context(
                     context="The Eiffel Tower, located in Paris, France, is one of the most famous landmarks in the world. It was constructed in 1889 and stands at a height of 324 meters.",
                     question="When was the Eiffel Tower constructed?",
