--- conflicted
+++ resolved
@@ -137,7 +137,6 @@
 
     def __post_init__(self):
         """Post-initialization to perform label check."""
-<<<<<<< HEAD
         incompatible_labels = self.check_labels()
         unexprected_labels = incompatible_labels["unexpected_labels"]
         missing_labels = incompatible_labels["missing_labels"]
@@ -150,21 +149,10 @@
             print(f"The label2score label {missing_labels} not in example label.")
 
     def check_labels(self) -> Dict[str, list]:
-=======
-        for example in self.guided_prompt_template.examples:
-            if example.label.lower() not in [k.lower() for k in self.label2score]:
-                raise ValueError(
-                    "Inconsistent labels found in guided_prompt_template examples, "
-                    f"example label {example.label} not in label2score has keys {list(self.label2score.keys())}",
-                )
-
-    def check_labels_in_label2score(self) -> bool:
->>>>>>> 55b1580e
         """
         Check if every label in the guided_prompt_template's examples is a key in label2score.
 
         Returns:
-<<<<<<< HEAD
             Dict: Incompatible Keys, fields:
                 - 'missing_labels' (List[str]): labels in label2score but not in examples, this may cause performance lose.
                 - 'unxpected_labels' (List[str]): labels in examples but not in label2score, this cause ValueError.
@@ -181,14 +169,6 @@
             "missing_labels": list(missing_labels),
             "unexpected_labels": list(unexpected_labels),
         }
-=======
-            bool: True if all labels are in label2score, False otherwise.
-        """
-        for example in self.guided_prompt_template.examples:
-            if example.label not in self.label2score:
-                return False
-        return True
->>>>>>> 55b1580e
 
 
 @dataclass
@@ -222,7 +202,6 @@
         ],
     )
 
-<<<<<<< HEAD
 
 @dataclass
 class RaterForGeneratedAnswerConfig(RaterConfig):
@@ -311,8 +290,7 @@
         ],
     )
 
-=======
->>>>>>> 55b1580e
+
 
 ###########################################################
 #                    Pipeline Config                      #
