--- conflicted
+++ resolved
@@ -4,22 +4,14 @@
 # ModelServerFactory.register(cls.__name__, cls) in AbsModelServer
 # __init_subclass__
 
-<<<<<<< HEAD
-from uniflow.flow.extract.extract_ipynb_flow import ExtractIpynbFlow
-from uniflow.flow.extract.extract_mardown_flow import ExtractMarkdownFlow
-from uniflow.flow.extract.extract_pdf_flow import ExtractPDFFlow
-from uniflow.flow.extract.extract_txt_flow import ExtractTxtFlow
+from uniflow.flow.extract.extract_ipynb_flow import ExtractIpynbFlow  # noqa: F401;
+from uniflow.flow.extract.extract_md_flow import ExtractMarkdownFlow  # noqa: F401;
+from uniflow.flow.extract.extract_pdf_flow import ExtractPDFFlow  # noqa: F401;
+from uniflow.flow.extract.extract_txt_flow import ExtractTxtFlow  # noqa: F401, F403
 
 __all__ = [
     "ExtractIpynbFlow",
     "ExtractMarkdownFlow",
     "ExtractPDFFlow",
     "ExtractTxtFlow",
-]
-=======
-from uniflow.flow.extract.extract_md_flow import ExtractMarkdownFlow  # noqa: F401;
-from uniflow.flow.extract.extract_pdf_flow import ExtractPDFFlow  # noqa: F401;
-from uniflow.flow.extract.extract_txt_flow import ExtractTxtFlow  # noqa: F401, F403
-
-__all__ = ["ExtractTxtFlow", "ExtractPDFFlow", "ExtractMarkdownFlow"]
->>>>>>> 6c6390fc
+]